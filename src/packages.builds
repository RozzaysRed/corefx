<?xml version="1.0" encoding="utf-8"?>
<Project ToolsVersion="14.0" DefaultTargets="BuildAndTest" xmlns="http://schemas.microsoft.com/developer/msbuild/2003">
  <Import Project="$([MSBuild]::GetDirectoryNameOfFileAbove($(MSBuildThisFileDirectory), dir.props))\dir.props" />

  <PropertyGroup>
    <PackageReportDir Condition="'$(PackageReportDir)' == ''">$(BinDir)pkg/reports/</PackageReportDir>
    <BuildAllPackages>false</BuildAllPackages>
  </PropertyGroup>

  <ItemGroup Condition="'$(BuildAllPackages)' == 'true'">
    <Project Include="$(MSBuildThisFileDirectory)..\pkg\*\*.builds" Condition="'$(SkipManagedPackageBuild)' != 'true'">
      <AdditionalProperties>$(AdditionalProperties)</AdditionalProperties>
    </Project>
    <Project Include="*\pkg\**\*.pkgproj" Condition="'$(SkipManagedPackageBuild)' != 'true' AND '$(BuildAllConfigurations)' == 'true'">
      <AdditionalProperties>$(AdditionalProperties)</AdditionalProperties>
    </Project>
  </ItemGroup>

  <ItemGroup Condition="'$(BuildAllPackages)' == 'false' AND '$(SkipManagedPackageBuild)' != 'true'" >
    <Project Include="$(MSBuildThisFileDirectory)..\pkg\Microsoft.Private.PackageBaseline\Microsoft.Private.PackageBaseline.builds">
      <AdditionalProperties>$(AdditionalProperties)</AdditionalProperties>
    </Project>
    <Project Include="$(MSBuildThisFileDirectory)..\pkg\Microsoft.Private.CoreFx.NETCoreApp\Microsoft.Private.CoreFx.NETCoreApp.builds">
      <AdditionalProperties>$(AdditionalProperties)</AdditionalProperties>
    </Project>
    <!-- add specific builds / pkgproj's here to include in servicing builds -->
<<<<<<< HEAD
=======
    <!--
      In general we are servicing 2.x library packages from release/2.1 branch so only add library packages
      to this build if they contain unique 2.2 features. If they are added here you need to ensure their
      versions are bumped higher then what has shipped in release/2.1.
    -->
    <Project Include="$(MSBuildThisFileDirectory)..\pkg\Microsoft.NETCore.Platforms\Microsoft.NETCore.Platforms.builds">
      <AdditionalProperties>$(AdditionalProperties)</AdditionalProperties>
    </Project>
    <Project Include="$(MSBuildThisFileDirectory)System.Data.SqlClient\pkg\System.Data.SqlClient.pkgproj">
      <AdditionalProperties>$(AdditionalProperties)</AdditionalProperties>
    </Project>
>>>>>>> 19b37256
  </ItemGroup>

  <!-- Need the PackageIndexFile file property from baseline.props -->
  <Import Project="../pkg/baseline/baseline.props" />

  <UsingTask TaskName="UpdatePackageIndex" AssemblyFile="$(PackagingTaskDir)Microsoft.DotNet.Build.Tasks.Packaging.dll"/>

  <!--
    Updates the package index to mark all packages we are building that can go stable as stable.
    this will allow for a kicked off build to control package stability at queue time. This does edit
    the package index in-place but that shouldn't cause any problems for official builds are the only
    ones that might do this. After we ship a stable set of packages this target should be ran and the
    changes to the package index should be commited to the repo.
  -->
  <Target Name="UpdatePackageIndexWithStableVersions"
          BeforeTargets="BuildAllProjects"
          Condition="'$(IncludePreReleaseLabelInPackageVersion)' != 'true'">
    <ItemGroup>
      <!--
      The private packages don't get stabilized so they don't need to be included
      in the set of packages that we are gathering stable versions from.
      -->
      <PkgProjects Include="$(MSBuildThisFileDirectory)..\pkg\*\*.pkgproj" Exclude="$(MSBuildThisFileDirectory)..\pkg\*Private*\*.pkgproj" />
      <PkgProjects Include="*\pkg\**\*.pkgproj" />
    </ItemGroup>

    <MSBuild Targets="GetPackageIdentityIfStable"
             BuildInParallel="$(BuildInParallel)"
             Projects="@(PkgProjects)"
             RemoveProperties="Configuration">
      <Output TaskParameter="TargetOutputs"
              ItemName="_StablePackages" />
    </MSBuild>

    <Message Text="Marking package '%(_StablePackages.Identity)' stable with version '%(_StablePackages.Version)'" />

    <UpdatePackageIndex
      PackageIndexFile="$(PackageIndexFile)"
      StablePackages="@(_StablePackages)" />

  </Target>

  <UsingTask TaskName="GenerateNetStandardSupportTable" AssemblyFile="$(PackagingTaskDir)Microsoft.DotNet.Build.Tasks.Packaging.dll" />
  <Target Name="GenerateNETStandardDocs">
    <Error Condition="'$(WcfPackageReportDir)' == ''"
           Text="WcfPackageReportDir must be specified to point to the package report directory of the WCF repo.  EG: /p:WcfPackageReportDir=c:\src\wcf\bin\pkg\reports\" />
    <ItemGroup>
      <Reports Include="$(PackageReportDir)*.json" />
      <Reports Include="$(WcfPackageReportDir)*.json" />
    </ItemGroup>

    <GenerateNetStandardSupportTable Reports="@(Reports)" DocFilePath="$(ProjectDir)Documentation\architecture\net-platform-standard.md" InsertIntoFile="True" />
  </Target>

  <!-- Importing versioning.targets adds the hooks so that a traversal build will generate the "SyncInfoFile" (version.txt) which we package. -->
  <Import Project="$(ToolsDir)versioning.targets" Condition="Exists('$(ToolsDir)versioning.targets')" />
  <Import Project="$([MSBuild]::GetDirectoryNameOfFileAbove($(MSBuildThisFileDirectory), dir.traversal.targets))\dir.traversal.targets" />
</Project><|MERGE_RESOLUTION|>--- conflicted
+++ resolved
@@ -24,8 +24,6 @@
       <AdditionalProperties>$(AdditionalProperties)</AdditionalProperties>
     </Project>
     <!-- add specific builds / pkgproj's here to include in servicing builds -->
-<<<<<<< HEAD
-=======
     <!--
       In general we are servicing 2.x library packages from release/2.1 branch so only add library packages
       to this build if they contain unique 2.2 features. If they are added here you need to ensure their
@@ -37,7 +35,6 @@
     <Project Include="$(MSBuildThisFileDirectory)System.Data.SqlClient\pkg\System.Data.SqlClient.pkgproj">
       <AdditionalProperties>$(AdditionalProperties)</AdditionalProperties>
     </Project>
->>>>>>> 19b37256
   </ItemGroup>
 
   <!-- Need the PackageIndexFile file property from baseline.props -->
