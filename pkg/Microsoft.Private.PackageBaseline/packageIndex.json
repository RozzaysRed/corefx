--- conflicted
+++ resolved
@@ -3601,12 +3601,9 @@
       "StableVersions": [
         "4.5.0"
       ],
-<<<<<<< HEAD
       "InboxOn": {
         "uap10.0.16300": "4.0.4.0"
       },
-=======
->>>>>>> 943051ff
       "AssemblyVersionInPackageVersion": {
         "4.0.4.0": "4.5.0"
       }
